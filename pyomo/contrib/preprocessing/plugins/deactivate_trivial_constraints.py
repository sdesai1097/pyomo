# -*- coding: utf-8 -*-
"""Transformation to deactivate trivial constraints."""
import logging
import textwrap

<<<<<<< HEAD
from pyomo.core.base.plugin import TransformationFactory
=======
from pyomo.common.config import (ConfigBlock, ConfigValue, NonNegativeFloat,
                                 add_docstring_list)
from pyomo.common.plugin import alias
>>>>>>> 12cb82ef
from pyomo.core.base.constraint import Constraint
from pyomo.core.expr.numvalue import value
from pyomo.core.kernel.component_set import ComponentSet
from pyomo.core.plugins.transform.hierarchy import IsomorphicTransformation
<<<<<<< HEAD
=======

logger = logging.getLogger('pyomo.contrib.preprocessing')
>>>>>>> 12cb82ef


@TransformationFactory.register(
        'contrib.deactivate_trivial_constraints',
        doc="Deactivate trivial constraints.")
class TrivialConstraintDeactivator(IsomorphicTransformation):
    """Deactivates trivial constraints.

    Trivial constraints take form :math:`k_1 = k_2` or :math:`k_1 \\leq k_2`,
    where :math:`k_1` and :math:`k_2` are constants. These constraints
    typically arise when variables are fixed.

    Keyword arguments below are specified for the ``apply_to`` and
    ``create_using`` functions.

    """

<<<<<<< HEAD
=======
    CONFIG = ConfigBlock("TrivialConstraintDeactivator")
    CONFIG.declare("tmp", ConfigValue(
        default=False, domain=bool,
        description="True to store a set of transformed constraints for future"
        " reversion of the transformation."
    ))
    CONFIG.declare("ignore_infeasible", ConfigValue(
        default=False, domain=bool,
        description="True to skip over trivial constraints that are "
        "infeasible instead of raising a ValueError."
    ))
    CONFIG.declare("return_trivial", ConfigValue(
        default=[],
        description="a list to which the deactivated trivial"
        "constraints are appended (side effect)"
    ))
    CONFIG.declare("tolerance", ConfigValue(
        default=1E-13, domain=NonNegativeFloat,
        description="tolerance on constraint violations"
    ))

    __doc__ = add_docstring_list(__doc__, CONFIG)

    alias('contrib.deactivate_trivial_constraints',
          doc=textwrap.fill(textwrap.dedent(__doc__.strip())))

>>>>>>> 12cb82ef
    def _apply_to(self, instance, **kwargs):
        config = self.CONFIG(kwargs)
        if config.tmp and not hasattr(instance, '_tmp_trivial_deactivated_constrs'):
            instance._tmp_trivial_deactivated_constrs = ComponentSet()
        elif config.tmp:
            logger.warning(
                'Deactivating trivial constraints on the block {} for which '
                'trivial constraints were previously deactivated. '
                'Reversion will affect all deactivated constraints.'.format(
                    instance.name))

        # Trivial constraints are those that do not contain any variables, ie.
        # the polynomial degree is 0
        trivial_constraints = (
            constr
            for constr in instance.component_data_objects(
                ctype=Constraint, active=True, descend_into=True)
            if constr.body.polynomial_degree() == 0)

        for constr in trivial_constraints:
            # We need to check each constraint to sure that it is not violated.
            constr_lb = value(
                constr.lower) if constr.has_lb() else float('-inf')
            constr_ub = value(
                constr.upper) if constr.has_ub() else float('inf')
            constr_value = value(constr.body)

            # Check if the lower bound is violated outside a given tolerance
            if (constr_value + config.tolerance <= constr_lb):
                if config.ignore_infeasible:
                    continue
                else:
                    raise ValueError(
                        'Trivial constraint {} violates LB {} ≤ BODY {}.'
                        .format(constr.name, constr_lb, constr_value))

            # Check if the upper bound is violated outside a given tolerance
            if (constr_value >= constr_ub + config.tolerance):
                if config.ignore_infeasible:
                    continue
                else:
                    raise ValueError(
                        'Trivial constraint {} violates BODY {} ≤ UB {}.'
                        .format(constr.name, constr_value, constr_ub))

            # Constraint is not infeasible. Deactivate it.
            if config.tmp:
                instance._tmp_trivial_deactivated_constrs.add(constr)
            config.return_trivial.append(constr)
            constr.deactivate()

    def revert(self, instance):
        """Revert constraints deactivated by the transformation.

        Args:
            instance: the model instance on which trivial constraints were
                earlier deactivated.
        """
        for constr in instance._tmp_trivial_deactivated_constrs:
            constr.activate()
        del instance._tmp_trivial_deactivated_constrs<|MERGE_RESOLUTION|>--- conflicted
+++ resolved
@@ -3,22 +3,13 @@
 import logging
 import textwrap
 
-<<<<<<< HEAD
 from pyomo.core.base.plugin import TransformationFactory
-=======
 from pyomo.common.config import (ConfigBlock, ConfigValue, NonNegativeFloat,
                                  add_docstring_list)
-from pyomo.common.plugin import alias
->>>>>>> 12cb82ef
 from pyomo.core.base.constraint import Constraint
 from pyomo.core.expr.numvalue import value
 from pyomo.core.kernel.component_set import ComponentSet
 from pyomo.core.plugins.transform.hierarchy import IsomorphicTransformation
-<<<<<<< HEAD
-=======
-
-logger = logging.getLogger('pyomo.contrib.preprocessing')
->>>>>>> 12cb82ef
 
 
 @TransformationFactory.register(
@@ -36,8 +27,6 @@
 
     """
 
-<<<<<<< HEAD
-=======
     CONFIG = ConfigBlock("TrivialConstraintDeactivator")
     CONFIG.declare("tmp", ConfigValue(
         default=False, domain=bool,
@@ -61,10 +50,7 @@
 
     __doc__ = add_docstring_list(__doc__, CONFIG)
 
-    alias('contrib.deactivate_trivial_constraints',
-          doc=textwrap.fill(textwrap.dedent(__doc__.strip())))
 
->>>>>>> 12cb82ef
     def _apply_to(self, instance, **kwargs):
         config = self.CONFIG(kwargs)
         if config.tmp and not hasattr(instance, '_tmp_trivial_deactivated_constrs'):
