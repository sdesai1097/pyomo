--- conflicted
+++ resolved
@@ -541,34 +541,22 @@
         # If the inputs are models, then validate that they have been
         # constructed! Collect suffix names to try and import from solution.
         #
-<<<<<<< HEAD
-        from pyomo.core.base import Block
+        from pyomo.core.base.block import _BlockData
         import pyomo.core.base.suffix
         from pyomo.core.kernel.component_block import IBlockStorage
         import pyomo.core.kernel.component_suffix
         _model = None
         for arg in args:
-            if isinstance(arg, (Block, IBlockStorage)):
-                if isinstance(arg, Block):
+            if isinstance(arg, (_BlockData, IBlockStorage)):
+                if isinstance(arg, _BlockData):
                     if not arg.is_constructed():
                         raise RuntimeError(
                             "Attempting to solve model=%s with unconstructed "
-                            "component(s)" % (arg.name))
-=======
-        from pyomo.core.base.block import _BlockData
-        from pyomo.core.base.suffix import active_import_suffix_generator
-        _model = None
-        for arg in args:
-            if isinstance(arg, _BlockData):
-                if not arg.is_constructed():
-                    raise RuntimeError(
-                        "Attempting to solve model=%s with unconstructed "
-                        "component(s)" % (arg.name,) )
->>>>>>> ea3be8ec
+                            "component(s)" % (arg.name,) )
+
                 _model = arg
-
                 # import suffixes must be on the top-level model
-                if isinstance(arg, Block):
+                if isinstance(arg, _BlockData):
                     model_suffixes = list(name for (name,comp) \
                                           in pyomo.core.base.suffix.\
                                           active_import_suffix_generator(arg))
